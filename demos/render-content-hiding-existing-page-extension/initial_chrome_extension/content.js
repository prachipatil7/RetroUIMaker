class DOMToggleExtension {
  constructor() {
    this.currentMode = 'normal'; // 'normal', 'side-by-side', 'overlay'
    this.defaultMode = 'normal'; // Default mode setting
    this.originalElements = [];
    this.originalPageHTML = '';
    this.originalIframe = null;
    this.generatedContentDiv = null;
    this.sideBarContainer = null;
    this.generatedHtml = this.getInitialHtml(); // Store initial HTML for patching
    this.currentIntent = 'I want to look through my past orders on amazon'; // Store current user intent with default
    this.init();
  }

  init() {
    // Wait for DOM to be fully loaded
    if (document.readyState === 'loading') {
      document.addEventListener('DOMContentLoaded', () => this.setupExtension());
    } else {
      this.setupExtension();
    }
  }

  getInitialHtml() {
    return `<!DOCTYPE html>
<html lang="en">
<head>
  <meta charset="UTF-8">
  <meta name="viewport" content="width=device-width, initial-scale=1.0">
  <title>Retro UI</title>
  <link rel="stylesheet" href="${chrome.runtime.getURL('retro-theme.css')}">
</head>
<body class="retro-body">
  <div class="retro-window">
    <div class="retro-titlebar">
      <span class="retro-titlebar-text">Retro Application</span>
    </div>
    
    <div class="retro-window-content">
      <h1 class="retro-title">Welcome to Retro UI</h1>
      
      <div class="retro-panel">
        <p class="retro-text">This is a simple retro-styled interface. Enter some text below:</p>
        
        <div class="retro-form-row">
          <label class="retro-label" for="sample-input">Input:</label>
          <input type="text" id="sample-input" class="retro-input" placeholder="Type something here...">
        </div>
        
        <div class="retro-form-row">
          <button class="retro-button">Submit</button>
          <button class="retro-button">Cancel</button>
        </div>
      </div>
    </div>
    
    <div class="retro-statusbar">
      <span>Ready</span>
    </div>
  </div>
</body>
</html>`;
  }

  async setupExtension() {
    this.captureOriginalPageHTML();
    this.markOriginalContent();
    this.createSideBarContainer();
    this.createOriginalIframe();
    await this.createGeneratedContentDiv();
    this.setupMessageListener();
    
    // Load and apply default mode
    await this.loadDefaultMode();
  }

  captureOriginalPageHTML() {
    // Capture the complete HTML of the original page before any modifications
    this.originalPageHTML = document.documentElement.outerHTML;
  }

  markOriginalContent() {
    // Mark all existing content for mode switching
    // Get all direct children of body (except our extension elements)
    this.originalElements = Array.from(document.body.children).filter(
      child => child.id !== 'side-by-side-container' &&
               child.id !== 'generated-content-overlay' &&
               child.id !== 'original-content-iframe'
    );
    
    // Add our class to each original element for styling control
    this.originalElements.forEach(element => {
      element.classList.add('original-content-element');
    });
  }

  createSideBarContainer() {
    this.sideBarContainer = document.createElement('div');
    this.sideBarContainer.id = 'side-by-side-container';
    this.sideBarContainer.className = 'side-by-side-container hidden';
    document.body.appendChild(this.sideBarContainer);
  }

  createOriginalIframe() {
    this.originalIframe = document.createElement('iframe');
    this.originalIframe.id = 'original-content-iframe';
    this.originalIframe.className = 'original-content-iframe hidden';
    this.originalIframe.style.cssText = `
      position: fixed;
      top: 0;
      left: 0;
      width: 50vw;
      height: 100vh;
      border: none;
      z-index: 9998;
      border-right: 2px solid #333;
      box-shadow: 5px 0 15px rgba(0, 0, 0, 0.2);
    `;
    document.body.appendChild(this.originalIframe);
  }

  async createGeneratedContentDiv() {
    this.generatedContentDiv = document.createElement('div');
    this.generatedContentDiv.id = 'generated-content-overlay';
    this.generatedContentDiv.className = 'generated-content-overlay hidden';
    
    // Don't generate content here - only when mode buttons are clicked
    // Content will be generated when user clicks side-by-side or overlay buttons
    
    document.body.appendChild(this.generatedContentDiv);
  }

  setupMessageListener() {
    // Listen for messages from popup
    chrome.runtime.onMessage.addListener((request, sender, sendResponse) => {
      if (request.action === 'setMode') {
        if (request.intent !== undefined) {
          this.currentIntent = request.intent;
        }
        this.setMode(request.mode);
        sendResponse({ success: true, mode: this.currentMode });
      } else if (request.action === 'getCurrentMode') {
        sendResponse({ mode: this.currentMode });
      } else if (request.action === 'setDefaultMode') {
        this.setDefaultMode(request.defaultMode);
        sendResponse({ success: true, defaultMode: this.defaultMode });
      } else if (request.action === 'setIntent') {
        this.setIntent(request.intent);
        sendResponse({ success: true, intent: this.currentIntent });
      } else if (request.action === 'regenerateContent') {
        this.regenerateContent();
        sendResponse({ success: true });
      }
      return true; // Indicates we will send a response asynchronously
    });

    // Listen for messages from iframe content (generated HTML)
    window.addEventListener('message', (event) => {
      if (event.data && event.data.type === 'CLICK_ORIGINAL_BUTTON') {
        this.clickOriginalButton(event.data.buttonSelector);
      } else if (event.data && event.data.type === 'UPDATE_BUTTON_CONFIG') {
        this.updateButtonConfig(event.data.buttonSelector, event.data.buttonText);
      } else if (event.data && event.data.type === 'TEST_BUTTON_SELECTOR') {
        this.testButtonSelector(event.data.buttonSelector);
      }
    });
  }

  async setMode(mode) {
    // Reset current state first
    this.setNormalMode();
    
    // Set new mode
    this.currentMode = mode;
    
    switch (mode) {
      case 'side-by-side':
        await this.setSideBySideMode();
        break;
      case 'overlay':
        await this.setOverlayMode();
        break;
      case 'normal':
      default:
        this.setNormalMode();
        break;
    }
  }

  async setSideBySideMode() {
    this.currentMode = 'side-by-side';
    
    // Generate content first
    await this.generateContent();
    
    // Hide original content and show in iframe
    this.originalElements.forEach(element => {
      element.classList.add('hidden-by-extension');
    });
    
    // Use the current page URL instead of srcdoc to avoid CORS issues
    this.originalIframe.src = window.location.href;
    this.originalIframe.classList.remove('hidden');
    
    // Show generated content on the right
    this.generatedContentDiv.classList.remove('hidden');
    this.generatedContentDiv.classList.add('side-by-side-mode');
    this.sideBarContainer.classList.remove('hidden');
    
    // Add side-by-side class to body for global styling
    document.body.classList.add('side-by-side-active');
  }

  async setOverlayMode() {
    this.currentMode = 'overlay';
    
    // Generate content first
    await this.generateContent();
    
    // Hide original content completely
    this.originalElements.forEach(element => {
      element.classList.add('hidden-by-extension');
    });
    
    // Show generated content as full overlay
    this.generatedContentDiv.classList.remove('hidden');
    this.generatedContentDiv.classList.add('overlay-mode');
    
    // Add overlay class to body for global styling
    document.body.classList.add('overlay-active');
  }

  setNormalMode() {
    this.currentMode = 'normal';
    
    // Show all original elements
    this.originalElements.forEach(element => {
      element.classList.remove('hidden-by-extension');
    });
    
    // Hide extension content
    this.generatedContentDiv.classList.add('hidden');
    this.generatedContentDiv.classList.remove('side-by-side-mode', 'overlay-mode');
    this.sideBarContainer.classList.add('hidden');
    this.originalIframe.classList.add('hidden');
    
    // Remove all body classes
    document.body.classList.remove('side-by-side-active', 'overlay-active');
  }

<<<<<<< HEAD
  async loadDefaultMode() {
    try {
      const result = await chrome.storage.local.get(['defaultMode']);
      if (result.defaultMode) {
        this.defaultMode = result.defaultMode;
        
        // Apply default mode if it's not normal
        if (this.defaultMode !== 'normal') {
          this.setMode(this.defaultMode);
        }
      }
    } catch (error) {
      console.error('Error loading default mode:', error);
      // Fallback to normal mode if there's an error
      this.defaultMode = 'normal';
    }
  }

  setDefaultMode(mode) {
    this.defaultMode = mode;
    // Note: We don't automatically apply the default mode here
    // This is just for setting the preference
  }

  clickOriginalButton(buttonSelector) {
    try {
      // Find the original button on the current page
      let originalButton = document.querySelector(buttonSelector);
      
      if (!originalButton) {
        // If the exact selector doesn't work, try alternative selectors
        const fallbackSelectors = [
          'button[name="submit.addToCart"]',
          'button[id="a-autoid-2-announce"]',
          'button[aria-label="Add to cart"]',
          'button.a-button-text',
          '[data-action="add-to-cart"]',
          '.add-to-cart-button',
          '#add-to-cart'
        ];
        
        for (const selector of fallbackSelectors) {
          const fallbackButton = document.querySelector(selector);
          if (fallbackButton) {
            originalButton = fallbackButton;
            console.log('Found button using fallback selector:', selector);
            break;
          }
        }
      }
      
      if (originalButton) {
        // Multiple click simulation approaches for better compatibility
        this.simulateRealClick(originalButton);
        console.log('Successfully clicked original button:', originalButton);
      } else {
        console.warn('Could not find original button with any selector');
      }
    } catch (error) {
      console.error('Error clicking original button:', error);
    }
  }

  simulateRealClick(element) {
    // Ensure the element is visible and not disabled
    if (element.disabled) {
      console.warn('Button is disabled, cannot click');
      return;
    }

    // Scroll element into view if needed
    element.scrollIntoView({ behavior: 'smooth', block: 'center' });

    // Wait a moment for scroll to complete, then simulate click
    setTimeout(() => {
      try {
        // Use only the standard click method to avoid double-clicking
        // This is the most reliable and least likely to cause duplicates
        element.click();
        console.log('Clicked original button using standard click method');
        
        // After clicking, refresh the iframe to show updated state
        this.refreshOriginalIframe();
      } catch (error) {
        console.error('Error in simulateRealClick:', error);

      }
    }, 100);
  }

  /**
   * Refresh the iframe to show updated state after button click
   * This reloads the iframe to reflect changes made to the main page
   */
  refreshOriginalIframe() {
    console.log('Refreshing iframe to show updated state...');
    
    // Give the original action time to complete
    setTimeout(() => {
      try {
        // If the iframe is currently visible, reload it to show updates
        if (this.originalIframe && !this.originalIframe.classList.contains('hidden')) {
          // Force reload by adding a timestamp parameter
          const currentUrl = new URL(window.location.href);
          currentUrl.searchParams.set('_refresh', Date.now().toString());
          this.originalIframe.src = currentUrl.toString();
          
          console.log('Successfully refreshed iframe to show updated state');
        } else {
          console.log('Iframe not visible, no refresh needed');
        }
      } catch (error) {
        console.error('Error refreshing iframe:', error);
      }
    }, 500); // Wait 500ms for the original action to complete
  }

  /**
   * Updates the button configuration in HTMLGenerator
   * @param {string} buttonSelector - CSS selector for the button
   * @param {string} buttonText - Display text for the button
   */
  updateButtonConfig(buttonSelector, buttonText) {
    try {
      // Update the configuration in HTMLGenerator
      if (window.HTMLGenerator && window.HTMLGenerator.setButtonConfig) {
        window.HTMLGenerator.setButtonConfig(buttonSelector, buttonText);
        console.log('Button configuration updated:', { buttonSelector, buttonText });
        
        // Regenerate the content with new configuration
        this.regenerateContent();
      } else {
        console.error('HTMLGenerator not available');
      }
    } catch (error) {
      console.error('Error updating button config:', error);
    }
  }

  /**
   * Tests a button selector to see if it can find a button on the page
   * @param {string} buttonSelector - CSS selector to test
   */
  testButtonSelector(buttonSelector) {
    try {
      const testButton = document.querySelector(buttonSelector);
      
      if (testButton) {
        console.log('✓ Button selector found:', buttonSelector, testButton);
        
        // Highlight the button temporarily
        const originalStyle = testButton.style.cssText;
        testButton.style.cssText += 'border: 3px solid red !important; background-color: yellow !important;';
        
        setTimeout(() => {
          testButton.style.cssText = originalStyle;
        }, 2000);
        
        alert(`✓ Selector found! Button: ${testButton.textContent || testButton.innerHTML || 'No text'}`);
      } else {
        console.warn('✗ Button selector not found:', buttonSelector);
        alert(`✗ Selector not found: ${buttonSelector}`);
      }
    } catch (error) {
      console.error('Error testing button selector:', error);
      alert(`Error testing selector: ${error.message}`);
    }
  }

  /**
   * Regenerates the content with updated configuration
   */
  regenerateContent() {
    try {
      // Remove existing generated content
      if (this.generatedContentDiv) {
        this.generatedContentDiv.remove();
      }
      
      // Recreate with new configuration
      this.createGeneratedContentDiv();
      
      // If we're not in normal mode, show the updated content
      if (this.currentMode !== 'normal') {
        this.setMode(this.currentMode);
      }
      
      console.log('Content regenerated with new button configuration');
    } catch (error) {
      console.error('Error regenerating content:', error);
    }
  }
      
=======
  async generateContent() {
    if (!this.generatedContentDiv) {
      console.warn('Generated content div not available');
      return;
    }

    try {
      // Get the original DOM object
      const originalDOM = window.HTMLGenerator.getOriginalDOM();
      
      // Generate new HTML using current intent (always against base template)
      this.generatedHtml = await window.HTMLGenerator.generatePageHTML(originalDOM, this.currentIntent, '');
      
      // Wrap it for side-by-side display
      const wrappedHTML = window.HTMLGenerator.wrapForSideBySide(this.generatedHtml);
      
      // Update the content
      this.generatedContentDiv.innerHTML = wrappedHTML;
      
      console.log('Content generated with intent:', this.currentIntent);
    } catch (error) {
      console.error('Error generating content:', error);
    }
  }

>>>>>>> 88e7cf69
  /**
   * Set user intent for content generation
   * @param {string} intent - User intent
   */
  setIntent(intent) {
    this.currentIntent = intent || '';
    console.log('Intent set to:', this.currentIntent);
  }

  /**
   * Regenerate content with current intent
   */
  async regenerateContent() {
    if (!this.generatedContentDiv) {
      console.warn('Generated content div not available');
      return;
    }

    try {
      // Get the original DOM object
      const originalDOM = window.HTMLGenerator.getOriginalDOM();
      
      // Generate new HTML using current intent (always against base template)
      this.generatedHtml = await window.HTMLGenerator.generatePageHTML(originalDOM, this.currentIntent, '');
      
      // Wrap it for side-by-side display
      const wrappedHTML = window.HTMLGenerator.wrapForSideBySide(this.generatedHtml);
      
      // Update the content
      this.generatedContentDiv.innerHTML = wrappedHTML;
      
      console.log('Content regenerated with intent:', this.currentIntent);
    } catch (error) {
      console.error('Error regenerating content:', error);
    }
  }
}

// Initialize the extension when the script loads
const domToggleExtension = new DOMToggleExtension();<|MERGE_RESOLUTION|>--- conflicted
+++ resolved
@@ -248,7 +248,6 @@
     document.body.classList.remove('side-by-side-active', 'overlay-active');
   }
 
-<<<<<<< HEAD
   async loadDefaultMode() {
     try {
       const result = await chrome.storage.local.get(['defaultMode']);
@@ -418,31 +417,7 @@
     }
   }
 
-  /**
-   * Regenerates the content with updated configuration
-   */
-  regenerateContent() {
-    try {
-      // Remove existing generated content
-      if (this.generatedContentDiv) {
-        this.generatedContentDiv.remove();
-      }
-      
-      // Recreate with new configuration
-      this.createGeneratedContentDiv();
-      
-      // If we're not in normal mode, show the updated content
-      if (this.currentMode !== 'normal') {
-        this.setMode(this.currentMode);
-      }
-      
-      console.log('Content regenerated with new button configuration');
-    } catch (error) {
-      console.error('Error regenerating content:', error);
-    }
-  }
-      
-=======
+      
   async generateContent() {
     if (!this.generatedContentDiv) {
       console.warn('Generated content div not available');
@@ -468,7 +443,6 @@
     }
   }
 
->>>>>>> 88e7cf69
   /**
    * Set user intent for content generation
    * @param {string} intent - User intent
